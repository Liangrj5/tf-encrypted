--- conflicted
+++ resolved
@@ -267,7 +267,6 @@
     return out
 
 
-<<<<<<< HEAD
 def _conv2d_bw(x, d_y, w_shape, strides, padding):
     # TODO: also accept NHWC
     assert isinstance(x, Int100Tensor), type(x)
@@ -281,10 +280,7 @@
     return d_w
 
 
-def _mod(x, k):
-=======
 def _mod(x: Int100Tensor, k: int) -> Int100Tensor:
->>>>>>> 0712a8f0
     y_backing = _crt_mod(x.backing, k)
     return Int100Tensor.from_decomposed(y_backing)
 
